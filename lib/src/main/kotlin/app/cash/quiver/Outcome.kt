--- conflicted
+++ resolved
@@ -8,7 +8,6 @@
 import arrow.core.Some
 import arrow.core.Validated
 import arrow.core.flatMap
-import arrow.core.flatten
 import arrow.core.getOrElse
 import arrow.core.identity
 import arrow.core.left
@@ -19,8 +18,6 @@
 import app.cash.quiver.raise.OutcomeRaise
 import app.cash.quiver.raise.outcome
 import arrow.core.raise.catch
-import arrow.core.raise.option
-import arrow.core.raise.recover
 import kotlin.experimental.ExperimentalTypeInference
 
 /**
@@ -83,12 +80,8 @@
      * Catches any exceptions thrown by the function and lifts the result into an Outcome.  If your function
      * returns an option use `catchOption` instead
      */
-<<<<<<< HEAD
     inline fun <R> catch(f: () -> R): Outcome<Throwable, R> =
       catch({ f().present() }) { it.failure() }
-=======
-    inline fun <R> catch(f: () -> R): Outcome<Throwable, R> = Either.catch(f).map(::Some).toOutcome()
->>>>>>> 924136a1
 
     /**
      * Catches any exceptions thrown by the function and lifts the result into an Outcome.  The Optional
