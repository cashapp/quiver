--- conflicted
+++ resolved
@@ -51,41 +51,22 @@
 /**
  * Pass the left value to the function (e.g. for logging errors)
  */
-<<<<<<< HEAD
-suspend fun <A, B> Either<A, B>.tapLeft(f: suspend (A) -> Unit): Either<A, B> =
+@Suppress("EXTENSION_SHADOWED_BY_MEMBER")
+inline fun <A, B> Either<A, B>.tapLeft(f: (A) -> Unit): Either<A, B> =
   onLeft { f(it) }
-=======
-@Suppress("EXTENSION_SHADOWED_BY_MEMBER")
-inline fun <A, B> Either<A, B>.tapLeft(f: (A) -> Unit): Either<A, B> = this.mapLeft {
-  f(it)
-  it
-}
->>>>>>> 924136a1
 
 /**
  * Performs an effect on the right side of the Either.
  */
-<<<<<<< HEAD
-suspend fun <A, B> Either<A, B>.forEach(f: suspend (B) -> Unit): Unit {
+inline fun <A, B> Either<A, B>.forEach(f: (B) -> Unit): Unit {
   onRight { f(it) }
-=======
-inline fun <A, B> Either<A, B>.forEach(f: (B) -> Unit): Unit = when (this) {
-  is Either.Left -> Unit
-  is Either.Right -> f(this.value)
->>>>>>> 924136a1
 }
 
 /**
  * Performs an effect on the left side of the Either.
  */
-<<<<<<< HEAD
-suspend fun <A, B> Either<A, B>.leftForEach(f: suspend (A) -> Unit): Unit {
+inline fun <A, B> Either<A, B>.leftForEach(f: (A) -> Unit): Unit {
   onLeft { f(it) }
-=======
-inline fun <A, B> Either<A, B>.leftForEach(f: (A) -> Unit): Unit = when (this) {
-  is Either.Left -> f(this.value)
-  is Either.Right -> Unit
->>>>>>> 924136a1
 }
 
 /**
@@ -105,12 +86,8 @@
 /**
  * Map on a nested Either Option type.
  */
-<<<<<<< HEAD
-fun <E, T, V> Either<E, Option<T>>.mapOption(f: (T) -> V): Either<E, Option<V>> =
+inline fun <E, T, V> Either<E, Option<T>>.mapOption(f: (T) -> V): Either<E, Option<V>> =
   outcome { f(bind().bind()) }.inner
-=======
-inline fun <E, T, V> Either<E, Option<T>>.mapOption(f: (T) -> V): Either<E, Option<V>> = this.map { it.map(f) }
->>>>>>> 924136a1
 
 /**
  * Map right to Unit. This restores `.void()` which was deprecated by Arrow.
