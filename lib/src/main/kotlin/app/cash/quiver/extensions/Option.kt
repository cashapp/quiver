package app.cash.quiver.extensions

import arrow.core.Option
import arrow.core.ValidatedNel
import arrow.core.nonEmptyListOf

/**
 * Takes a function to run if your Option is None. Returns Unit if your Option is Some.
 */
inline fun <T> Option<T>.ifAbsent(f: () -> Unit): Unit {
  onNone { f() }
}

/**
 * Turns your Option into a Validated list of T if it's a Some.
 * If it's a None, will return a Nel of the error function passed in
 */
inline fun <T, E> Option<T>.toValidatedNel(error: () -> E): ValidatedNel<E, T> =
  ValidatedNel.fromOption(this) { nonEmptyListOf(error()) }

/**
 * Runs a side effect if the option is a Some
 */
<<<<<<< HEAD
suspend fun <A> Option<A>.forEach(f: suspend (A) -> Unit) {
  onSome { f(it) }
=======
inline fun <A> Option<A>.forEach(f: (A) -> Unit) = when (this) {
  is Some -> f(value)
  else -> Unit
>>>>>>> 924136a1
}

/**
 * Map some to Unit. This restores `.void()` which was deprecated by Arrow.
 */
fun <A> Option<A>.unit() = map { }<|MERGE_RESOLUTION|>--- conflicted
+++ resolved
@@ -21,14 +21,8 @@
 /**
  * Runs a side effect if the option is a Some
  */
-<<<<<<< HEAD
-suspend fun <A> Option<A>.forEach(f: suspend (A) -> Unit) {
+inline fun <A> Option<A>.forEach(f: (A) -> Unit) {
   onSome { f(it) }
-=======
-inline fun <A> Option<A>.forEach(f: (A) -> Unit) = when (this) {
-  is Some -> f(value)
-  else -> Unit
->>>>>>> 924136a1
 }
 
 /**
